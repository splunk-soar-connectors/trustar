# File: trustar_connector.py
#
# Copyright (c) 2017-2022 Splunk Inc.
#
# Licensed under the Apache License, Version 2.0 (the "License");
# you may not use this file except in compliance with the License.
# You may obtain a copy of the License at
#
#     http://www.apache.org/licenses/LICENSE-2.0
#
# Unless required by applicable law or agreed to in writing, software distributed under
# the License is distributed on an "AS IS" BASIS, WITHOUT WARRANTIES OR CONDITIONS OF ANY KIND,
# either express or implied. See the License for the specific language governing permissions
# and limitations under the License.
#
#
import datetime
import json
import re
import socket
import sys
import time

import phantom.app as phantom
import requests
from bs4 import UnicodeDammit
from dateutil import parser, tz
from phantom.action_result import ActionResult
from phantom.base_connector import BaseConnector

import trustar_consts as consts

# Dictionary containing details of possible HTTP error codes in API Response
ERROR_RESPONSE_DICT = {
    consts.TRUSTAR_REST_RESP_BAD_REQUEST: consts.TRUSTAR_REST_RESP_BAD_REQUEST_MSG,
    consts.TRUSTAR_REST_RESP_UNAUTHORIZED: consts.TRUSTAR_REST_RESP_UNAUTHORIZED_MSG,
    consts.TRUSTAR_REST_RESP_RESOURCE_NOT_FOUND: consts.TRUSTAR_REST_RESP_RESOURCE_NOT_FOUND_MSG,
    consts.TRUSTAR_REST_RESP_TOO_LONG: consts.TRUSTAR_REST_RESP_TOO_LONG_MSG,
    consts.TRUSTAR_REST_RESP_INTERNAL_SERVER_ERROR: consts.TRUSTAR_REST_RESP_INTERNAL_SERVER_ERROR_MSG,
    consts.TRUSTAR_REST_RESP_GATEWAY_TIMEOUT: consts.TRUSTAR_REST_RESP_GATEWAY_TIMEOUT_MSG,
    consts.TRUSTAR_REST_TOO_MANY_REQUESTS: consts.TRUSTAR_REST_TOO_MANY_REQUESTS_MSG
}


def _break_ip_address(cidr_ip_address):
    """ Function divides the input parameter into IP address and network mask.

    :param cidr_ip_address: IP address in format of IP/prefix_size
    :return: IP, prefix_size
    """

    if "/" in cidr_ip_address:
        ip_address, prefix_size = cidr_ip_address.split("/")
    else:
        ip_address = cidr_ip_address
        prefix_size = 0

    return ip_address, int(prefix_size)


def _is_ipv6(ip_address):
    """ Function that checks given address and return True if address is IPv6 address.

    :param ip_address: input parameter IP address
    :return: status (success/failure)
    """

    try:
        # Validating IPv6 address
        socket.inet_pton(socket.AF_INET6, ip_address)
    except socket.error:
        return False

    return True


class TrustarConnector(BaseConnector):
    """ This is an AppConnector class that inherits the BaseConnector class. It implements various actions supported by
    TruSTAR and helper methods required to run the actions.
    """

    def __init__(self):

        # Calling the BaseConnector's init function
        super(TrustarConnector, self).__init__()
        self._url = None
        self._config_enclave_ids = None
        self._client_id = None
        self._client_secret = None
        self._access_token = None
        self._app_state = dict()
        self._max_wait_time = None

        return

    def initialize(self):
        """ This is an optional function that can be implemented by the AppConnector derived class. Since the
        configuration dictionary is already validated by the time this function is called, it's a good place to do any
        extra initialization of any internal modules. This function MUST return a value of either phantom.APP_SUCCESS or
        phantom.APP_ERROR. If this function returns phantom.APP_ERROR, then AppConnector::handle_action will not get
        called.
        """

        # Get configuration dictionary
        config = self.get_config()
        self._url = config[consts.TRUSTAR_CONFIG_URL].strip('/')
        self._config_enclave_ids = config.get(consts.TRUSTAR_CONFIG_ENCLAVE_IDS)
        self._client_id = config[consts.TRUSTAR_CONFIG_CLIENT_ID]
        self._client_secret = config[consts.TRUSTAR_CONFIG_CLIENT_SECRET]

        ret_val, self._max_wait_time = self._validate_integer(self, config.get(
            consts.TRUSTAR_CONFIG_WAIT_TIME, consts.TRUSTAR_DEFAULT_MAX_WAIT_TIME), 'max wait time')
        if phantom.is_fail(ret_val):
            return self.get_status()

        # Load the state of app stored in JSON file
        self._app_state = self.load_state()
        if not isinstance(self._app_state, dict):
            self.debug_print("Resetting the state file with the default format")
            self._app_state = {
                "app_version": self.get_app_json().get('app_version')
            }

        self._access_token = self._app_state.get(consts.TRUSTAR_OAUTH_TOKEN_STRING, {}).get(consts.TRUSTAR_OAUTH_ACCESS_TOKEN_STRING)
        # Custom validation for IP address
        self.set_validator(consts.TRUSTAR_HUNT_IP_PARAM, self._is_ip)

        return phantom.APP_SUCCESS

    def _is_ip(self, cidr_ip_address):
        """ Function that checks given address and return True if address is valid IPv4/IPv6 address.

        :param cidr_ip_address: IP/CIDR
        :return: status (success/failure)
        """

        try:
            ip_address, net_mask = _break_ip_address(cidr_ip_address)
        except Exception as e:
            self.debug_print(consts.TRUSTAR_IP_VALIDATION_FAILED, e)
            return False

        # Validate IP address
        if not (phantom.is_ip(ip_address) or _is_ipv6(ip_address)):
            self.debug_print(consts.TRUSTAR_IP_VALIDATION_FAILED)
            return False

        # Check if net mask is out of range
        if (":" in ip_address and net_mask not in range(0, 129)) or ("." in ip_address and net_mask not in range(0, 33)):
            self.debug_print(consts.TRUSTAR_IP_VALIDATION_FAILED)
            return False

        return True

    def _validate_integer(self, action_result, parameter, key, allow_zero=False):
        """
        Validate an integer.
        :param action_result: Action result or BaseConnector object
        :param parameter: input parameter
        :param key: input parameter message key
        :allow_zero: whether zero should be considered as valid value or not
        :return: status phantom.APP_ERROR/phantom.APP_SUCCESS, integer value of the parameter or None in case of failure
        """
        if parameter is not None:
            try:
                if not float(parameter).is_integer():
                    return action_result.set_status(phantom.APP_ERROR, consts.TRUSTAR_VALID_INT_MSG.format(param=key)), None

                parameter = int(parameter)
            except:
                return action_result.set_status(phantom.APP_ERROR, consts.TRUSTAR_VALID_INT_MSG.format(param=key)), None

            if parameter < 0:
                return action_result.set_status(phantom.APP_ERROR, consts.TRUSTAR_NON_NEG_INT_MSG.format(param=key)), None
            if not allow_zero and parameter == 0:
                return action_result.set_status(phantom.APP_ERROR, consts.TRUSTAR_NON_NEG_NON_ZERO_INT_MSG.format(param=key)), None

        return phantom.APP_SUCCESS, parameter

    def _make_rest_call_helper(self, endpoint, action_result, headers=None, params=None, data=None, json=None, method="get",
            timeout=None, auth=None):
        """
        Help setting a REST call to the app.

        :param endpoint: REST endpoint that needs to appended to the service address
        :param action_result: object of ActionResult class
        :param headers: request headers
        :param params: request parameters
        :param data: request body
        :param json: JSON object
        :param method: GET/POST/PUT/DELETE/PATCH (Default will be GET)
        :return: status phantom.APP_ERROR/phantom.APP_SUCCESS(along with appropriate message),
        response obtained by making an API call
        """

        retry_failure_flag = False
        if not headers:
            headers = {}
        headers.update({
                'Authorization': consts.TRUSTAR_AUTHORIZATION_HEADER.format(token=self._access_token)
            })
        # token = self._app_state.get(consts.TRUSTAR_OAUTH_TOKEN_STRING, {})
        if not self._access_token:
            ret_val = self._generate_api_token(action_result)

            if phantom.is_fail(ret_val):
                self.debug_print("Something went wrong while generating the token")
                return action_result.get_status(), None

            headers.update({
                'Authorization': consts.TRUSTAR_AUTHORIZATION_HEADER.format(token=self._access_token)
            })

        ret_val, resp_json = self._make_rest_call(endpoint, action_result, headers, params, data, json, method, timeout, auth)

        if phantom.is_fail(ret_val):
            error_message = action_result.get_message()

            # Handling of too many requests
            if error_message and consts.TRUSTAR_REST_TOO_MANY_REQUESTS_MSG in error_message:
                # Wait for the mentioned time in the response before making the next rest call
                wait_secs = resp_json.get("waitTime") / 1000 + 1
                if wait_secs <= self._max_wait_time:
                    time.sleep(wait_secs)
                    ret_val_2, resp_json = self._make_rest_call(endpoint, action_result, headers, params, data, json, method, timeout, auth)
                    error_message = action_result.get_message()
                else:
                    ret_val_2 = phantom.APP_ERROR
                retry_failure_flag = True

            # If token is expired, generate a new token
            if error_message and ((consts.TRUSTAR_INVALID_TOKEN_MESSAGES[0] in
                    error_message) or (consts.TRUSTAR_INVALID_TOKEN_MESSAGES[1] in error_message)):
                self.debug_print("Refreshing TRUSTAR API and re-trying request to [{}] "
                    "because API token was expired or invalid with error [{}]".format(endpoint, error_message))
                ret_val = self._generate_api_token(action_result)
                if phantom.is_fail(ret_val):
                    return action_result.get_status(), None

                headers.update({
                    'Authorization': consts.TRUSTAR_AUTHORIZATION_HEADER.format(token=self._access_token)
                })

                ret_val_2, resp_json = self._make_rest_call(endpoint, action_result, headers, params, data, json, method, timeout, auth)
                retry_failure_flag = True

            if not retry_failure_flag or phantom.is_fail(ret_val_2):
                return action_result.get_status(), None

        return phantom.APP_SUCCESS, resp_json

    def _make_rest_call(self, endpoint, action_result, headers=None, params=None, data=None, json=None, method="get", timeout=None, auth=None):
        """ Function that makes the REST call to the device. It is a generic function that can be called from various
        action handlers.

        :param endpoint: REST endpoint that needs to appended to the service address
        :param action_result: object of ActionResult class
        :param headers: request headers
        :param params: request parameters if method is get
        :param data: request body
        :param method: get/post/put/delete ( Default method will be 'get' )
        :param timeout: request timeout
        :param auth: client credentials
        :return: status success/failure(along with appropriate message), response obtained by making an API call
        """

        response_data = None
        error_messages = []

        try:
            request_func = getattr(requests, method)
        except AttributeError:
            self.debug_print(consts.TRUSTAR_ERR_API_UNSUPPORTED_METHOD.format(method=method))
            # Set the action_result status to error, the handler function will most probably return as is
            return action_result.set_status(
                phantom.APP_ERROR, consts.TRUSTAR_ERR_API_UNSUPPORTED_METHOD, method=method
            ), response_data
        except Exception as e:
            self.debug_print(consts.TRUSTAR_EXCEPTION_OCCURRED, e)
            # Set the action_result status to error, the handler function will most probably return as is
            return action_result.set_status(phantom.APP_ERROR, consts.TRUSTAR_EXCEPTION_OCCURRED, e), response_data

        try:
            # For all actions
            if auth is None:
                response = request_func("{base_url}{endpoint}".format(base_url=self._url, endpoint=endpoint),
                                        params=params, headers=headers, data=data, json=json,
                                        verify=False, timeout=timeout)
            # For generating API token
            else:
                response = request_func("{base_url}{endpoint}".format(base_url=self._url, endpoint=endpoint),
                                        auth=auth, data=data, json=json, verify=False, timeout=timeout)
        except Exception as e:
            self.debug_print(consts.TRUSTAR_ERR_SERVER_CONNECTION, e)
            # Set the action_result status to error, the handler function will most probably return as is
            return action_result.set_status(phantom.APP_ERROR, consts.TRUSTAR_ERR_SERVER_CONNECTION, e), response_data

        # Store response status_code, text and headers in debug data, it will get dumped in the logs
        if hasattr(action_result, 'add_debug_data'):
            if response is not None:
                action_result.add_debug_data({'r_status_code': response.status_code})
                action_result.add_debug_data({'r_text': response.text})
                action_result.add_debug_data({'r_headers': response.headers})
            else:
                action_result.add_debug_data({'r_text': 'r is None'})

        # Try parsing the json
        try:
            content_type = response.headers.get("content-type")
            response_data = response.text
            if self.get_action_identifier() == 'submit_report':
                if endpoint == consts.TRUSTAR_GENERATE_TOKEN_ENDPOINT:
                    response_data = response.json()
            elif content_type and 'json' in content_type:
                response_data = response.json()

        except Exception as e:
            # r.text is guaranteed to be NON None, it will be empty, but not None
            msg_string = consts.TRUSTAR_ERR_JSON_PARSE.format(raw_text=response.text)
            self.debug_print(msg_string, e)
            # Set the action_result status to error, the handler function will most probably return as is
            return action_result.set_status(phantom.APP_ERROR, msg_string, e), response_data

        if response.status_code in ERROR_RESPONSE_DICT:
            message = ERROR_RESPONSE_DICT[response.status_code]

            # Overriding message if available in response
            if isinstance(response_data, dict):
                error_messages.append(response_data.get("message", message))
                error_messages.append(response_data.get("error_description", ""))

                message = ". ".join(error_messages)

            self.debug_print(consts.TRUSTAR_ERR_FROM_SERVER.format(status=response.status_code, detail=message))
            # Set the action_result status to error, the handler function will most probably return as is
            return action_result.set_status(phantom.APP_ERROR, consts.TRUSTAR_ERR_FROM_SERVER,
                                            status=response.status_code, detail=message), response_data

        # In case of success scenario
        if response.status_code == consts.TRUSTAR_REST_RESP_SUCCESS:
            if isinstance(response_data, dict) or isinstance(response_data, list):
                return phantom.APP_SUCCESS, response_data
            if self.get_action_identifier() in ['unsafelist_ioc', 'delete_report', 'update_report', 'triage_email'] and not response_data:
                return phantom.APP_SUCCESS, None
            if self.get_action_identifier() == 'submit_report':
                return phantom.APP_SUCCESS, response_data
            # If response obtained is not in the desired format
            self.debug_print(consts.TRUSTAR_UNEXPECTED_RESPONSE.format(response=response_data))
            return action_result.set_status(phantom.APP_ERROR, consts.TRUSTAR_UNEXPECTED_RESPONSE.format(
                response=response_data
            )), response_data

        # If response code is unknown
        message = consts.TRUSTAR_REST_RESP_OTHER_ERROR_MSG

        if isinstance(response_data, dict):
            error_messages.append(response_data.get("message", message))
            error_messages.append(response_data.get("error_description", ""))

            message = ". ".join(error_messages)

        self.debug_print(consts.TRUSTAR_ERR_FROM_SERVER.format(status=response.status_code, detail=message))

        # All other response codes from REST call
        # Set the action_result status to error, the handler function will most probably return as is
        return action_result.set_status(phantom.APP_ERROR, consts.TRUSTAR_ERR_FROM_SERVER,
                                        status=response.status_code,
                                        detail=message), response_data

    def _paginate_without_cursor(self, action_result, endpoint, body, params=None):
        """ Pagination using page size and page number to accrue all results

        :param action_result: object of ActionResult class
        :param endpoint: The endpoint of the REST request
        :param body: The body of the REST request
        :param params: The query params of the REST request
        :return: status success/failure
        """

        page_details = {
            "pageSize": consts.TRUSTAR_PAGE_SIZE,
            "pageNumber": consts.TRUSTAR_PAGE_NUMBER
        }
        if not params:
            params = {}
        params.update(page_details)
        results = []

        # Loop until the length of results is the same as the number of expected results
        while True:

            # Make REST call
            resp_status, response = self._make_rest_call_helper(endpoint, action_result, json=body, params=params, method="post")

            # Something went wrong
            if phantom.is_fail(resp_status):
                return action_result.get_status(), results

            if not response.get('items'):
                break

            # Parse out each submission
            for item in response.get('items', []):
                results.append(item)

            if not response.get("hasNext"):
                break

            params["pageNumber"] += 1

        return phantom.APP_SUCCESS, results

    def _paginate(self, action_result, endpoint, body, summary_key, limit=None, page_size=None):
        """ Use the REST APIs pagination process to accrue all results

        :param action_result: object of ActionResult class
        :param endpoint: The endpoint of the REST request
        :param body: The body of the REST request
        :param summary_key: Key used for summary
        :param limit: The maximum number of results to return
        :param page_size: The maximum number of results per page
        :return: status success/failure
        """

        cursor = None
        results = []
        params = {}
        if page_size:
            params["pageSize"] = page_size

        # Loop until the length of results is the same as the number of expected results
        while True:

            # Make REST call
            resp_status, response = self._make_rest_call_helper(endpoint, action_result, params=params, json=body, method="post")

            # Something went wrong
            if phantom.is_fail(resp_status):
                return action_result.get_status(), None

            # Parse out each submission
            for submission in response.get('items', []):
                results.append(submission)

            # If the cursor is None, then we know this is the first loop
            if cursor is None:

                # Get expected number of total results
                total_results = response.get('responseMetadata', {}).get('totalItems', None)

                if total_results is None:
                    return action_result.set_status(phantom.APP_ERROR, consts.TRUSTAR_ERR_MISSING_FIELD.format(field='totalItems')), None

            if limit and len(results) >= limit:
                results = results[:limit]
                break
            # If we have enough results, break from the loop
            if len(results) == total_results:
                break

            # Get the next page cursor from the REST response
            cursor = response.get('responseMetadata', {}).get('nextCursor', None)

            if not cursor:
                return action_result.set_status(phantom.APP_ERROR, consts.TRUSTAR_ERR_MISSING_FIELD.format(field='nextCursor')), None

            body['cursor'] = cursor

        action_result.set_summary({summary_key: len(results)})

        return phantom.APP_SUCCESS, results

    def _generate_api_token(self, action_result):
        """ This function is used to generate token.

        :param action_result: object of ActionResult class
        :return: status success/failure
        """

        data = {'grant_type': 'client_credentials'}

        timeout = 30 if self.get_action_identifier() == "test_asset_connectivity" else None

        # Querying endpoint to generate token
        status, response = self._make_rest_call(consts.TRUSTAR_GENERATE_TOKEN_ENDPOINT, action_result, method="post",
                                                data=data, timeout=timeout, auth=(self._client_id, self._client_secret))

        # Something went wrong
        if phantom.is_fail(status):
            # Failed to generate new token. Delete the previously generated token in case the credentials are changed.
            self._app_state.pop(consts.TRUSTAR_OAUTH_TOKEN_STRING, {})
            return action_result.get_status()

        # Get access token
        self._access_token = response.get(consts.TRUSTAR_OAUTH_ACCESS_TOKEN_STRING)

        # Validate access token
        if not self._access_token:
            # Failed to generate new token. Delete the previously generated token in case the credentials are changed.
            self._app_state.pop(consts.TRUSTAR_OAUTH_TOKEN_STRING, {})
            self.debug_print(consts.TRUSTAR_TOKEN_GENERATION_ERR)
            return action_result.set_status(phantom.APP_ERROR, consts.TRUSTAR_TOKEN_GENERATION_ERR)

        self._app_state[consts.TRUSTAR_OAUTH_TOKEN_STRING] = response
        self.save_state(self._app_state)

        return action_result.set_status(phantom.APP_SUCCESS)

    def _test_asset_connectivity(self, param):
        """ This function tests the connectivity of an asset with given credentials.

        :param param: (not used in this method)
        :return: status success/failure
        """

        action_result = self.add_action_result(ActionResult(dict(param)))
        self.save_progress(consts.TRUSTAR_CONNECTION_TEST_MSG)
        self.save_progress("Configured URL: {url}".format(url=self._url))

        # Generate token
        token_generation_status = self._generate_api_token(action_result)

        # Something went wrong while generating token
        if phantom.is_fail(token_generation_status):
            self.save_progress(action_result.get_message())
            action_result.set_status(phantom.APP_ERROR, consts.TRUSTAR_TEST_CONNECTIVITY_FAIL)
            return action_result.get_status()

        self.save_progress(consts.TRUSTAR_TEST_CONNECTIVITY_PASS)
        return action_result.set_status(phantom.APP_SUCCESS)

    def _hunt_correlated_reports(self, action_result, ioc_to_hunt):
        """ This action gets the list of correlated reports for the IOC provided.

        :param action_result: object of ActionResult class
        :param ioc_to_hunt: IOC to query
        :return: request status and response of the request
        """

        # Prepare request params
        params = {'indicators': ioc_to_hunt}

        # Make REST call
        return self._make_rest_call_helper(consts.TRUSTAR_HUNT_ACTIONS_ENDPOINT, action_result, params=params)

    def _hunt_ioc(self, param):
        """ Get list of all TruSTAR incident report IDs that correlate with the provided IOC.

        :param param: dictionary on input parameters
        :return: status success/failure
        """

        action_result = self.add_action_result(ActionResult(dict(param)))
        summary_data = action_result.update_summary({})

        # Get mandatory parameters
        ioc = param[consts.TRUSTAR_HUNT_IOC_PARAM]

        # Get correlated reports
        resp_status, response = self._hunt_correlated_reports(action_result, ioc)

        # Something went wrong
        if phantom.is_fail(resp_status):
            return action_result.get_status()

        if not response:
            return action_result.set_status(phantom.APP_SUCCESS, consts.TRUSTAR_REASON_FOR_REPORT_UNAVAILABILITY)

        # Update summary data
        summary_data["total_correlated_reports"] = len(response)

        for report_id in response:
            action_result.add_data({"report_id": report_id})

        return action_result.set_status(phantom.APP_SUCCESS)

    def _hunt_ip(self, param):
        """ Get list of all TruSTAR incident report IDs that correlate with the provided IP.

        :param param: dictionary on input parameters
        :return: status success/failure
        """

        action_result = self.add_action_result(ActionResult(dict(param)))
        summary_data = action_result.update_summary({})

        # Get mandatory parameters
        ip = param[consts.TRUSTAR_HUNT_IP_PARAM]

        # Get correlated reports
        resp_status, response = self._hunt_correlated_reports(action_result, ip)

        # Something went wrong
        if phantom.is_fail(resp_status):
            return action_result.get_status()

        if not response:
            return action_result.set_status(phantom.APP_SUCCESS, consts.TRUSTAR_REASON_FOR_REPORT_UNAVAILABILITY)

        # Update summary data
        summary_data["total_correlated_reports"] = len(response)

        for report_id in response:
            action_result.add_data({"report_id": report_id})

        return action_result.set_status(phantom.APP_SUCCESS)

    def _hunt_url(self, param):
        """ Get list of all TruSTAR incident report IDs that correlate with the provided URL.

        :param param: dictionary on input parameters
        :return: status success/failure
        """

        action_result = self.add_action_result(ActionResult(dict(param)))
        summary_data = action_result.update_summary({})

        # Get mandatory parameters
        url = param[consts.TRUSTAR_HUNT_URL_PARAM]

        # Get correlated reports
        resp_status, response = self._hunt_correlated_reports(action_result, url)

        # Something went wrong
        if phantom.is_fail(resp_status):
            return action_result.get_status()

        if not response:
            return action_result.set_status(phantom.APP_SUCCESS, consts.TRUSTAR_REASON_FOR_REPORT_UNAVAILABILITY)

        # Update summary data
        summary_data["total_correlated_reports"] = len(response)

        for report_id in response:
            action_result.add_data({"report_id": report_id})

        return action_result.set_status(phantom.APP_SUCCESS)

    def _hunt_file(self, param):
        """ Get list of all TruSTAR incident report IDs that correlate with the provided hash.

        :param param: dictionary on input parameters
        :return: status success/failure
        """

        action_result = self.add_action_result(ActionResult(dict(param)))
        summary_data = action_result.update_summary({})

        # Get mandatory parameters
        file_param = param[consts.TRUSTAR_HUNT_FILE_PARAM]

        # Get correlated reports
        resp_status, response = self._hunt_correlated_reports(action_result, file_param)

        # Something went wrong
        if phantom.is_fail(resp_status):
            return action_result.get_status()

        if not response:
            return action_result.set_status(phantom.APP_SUCCESS, consts.TRUSTAR_REASON_FOR_REPORT_UNAVAILABILITY)

        # Update summary data
        summary_data["total_correlated_reports"] = len(response)

        for report_id in response:
            action_result.add_data({"report_id": report_id})

        return action_result.set_status(phantom.APP_SUCCESS)

    def _hunt_email(self, param):
        """ Get list of all TruSTAR incident report IDs that correlate with the provided email.

        :param param: dictionary on input parameters
        :return: status success/failure
        """

        action_result = self.add_action_result(ActionResult(dict(param)))
        summary_data = action_result.update_summary({})

        # Get mandatory parameters
        email = param[consts.TRUSTAR_HUNT_EMAIL_PARAM]

        # Get correlated reports
        resp_status, response = self._hunt_correlated_reports(action_result, email)

        # Something went wrong
        if phantom.is_fail(resp_status):
            return action_result.get_status()

        if not response:
            return action_result.set_status(phantom.APP_SUCCESS, consts.TRUSTAR_REASON_FOR_REPORT_UNAVAILABILITY)

        # Update summary data
        summary_data["total_correlated_reports"] = len(response)

        for report_id in response:
            action_result.add_data({"report_id": report_id})

        return action_result.set_status(phantom.APP_SUCCESS)

    def _hunt_cve(self, param):
        """ Get list of all TruSTAR incident report IDs that correlate with the provided
         CVE(Common Vulnerability and Exposure) number.

        :param param: dictionary on input parameters
        :return: status success/failure
        """

        action_result = self.add_action_result(ActionResult(dict(param)))
        summary_data = action_result.update_summary({})

        # Get mandatory parameters
        cve_number = param[consts.TRUSTAR_HUNT_CVE_PARAM]

        # Get correlated reports
        resp_status, response = self._hunt_correlated_reports(action_result, cve_number)

        # Something went wrong
        if phantom.is_fail(resp_status):
            return action_result.get_status()

        if not response:
            return action_result.set_status(phantom.APP_SUCCESS, consts.TRUSTAR_REASON_FOR_REPORT_UNAVAILABILITY)

        # Update summary data
        summary_data["total_correlated_reports"] = len(response)

        for report_id in response:
            action_result.add_data({"report_id": report_id})

        return action_result.set_status(phantom.APP_SUCCESS)

    def _hunt_malware(self, param):
        """ Get list of all TruSTAR incident report IDs that correlate with the provided
         Malware.

        :param param: dictionary on input parameters
        :return: status success/failure
        """

        action_result = self.add_action_result(ActionResult(dict(param)))
        summary_data = action_result.update_summary({})

        # Get mandatory parameters
        malware = param[consts.TRUSTAR_HUNT_MALWARE_PARAM]

        # Get correlated reports
        resp_status, response = self._hunt_correlated_reports(action_result, malware)

        # Something went wrong
        if phantom.is_fail(resp_status):
            return action_result.get_status()

        if not response:
            return action_result.set_status(phantom.APP_SUCCESS, consts.TRUSTAR_REASON_FOR_REPORT_UNAVAILABILITY)

        # Update summary data
        summary_data["total_correlated_reports"] = len(response)

        for report_id in response:
            action_result.add_data({"report_id": report_id})

        return action_result.set_status(phantom.APP_SUCCESS)

    def _hunt_registry_key(self, param):
        """ Get list of all TruSTAR incident report IDs that correlate with the provided
         Registry Key.

        :param param: dictionary on input parameters
        :return: status success/failure
        """

        action_result = self.add_action_result(ActionResult(dict(param)))
        summary_data = action_result.update_summary({})

        # Get mandatory parameters
        registry_key = param[consts.TRUSTAR_HUNT_REGISTRY_KEY_PARAM]

        # Get correlated reports
        resp_status, response = self._hunt_correlated_reports(action_result, registry_key)

        # Something went wrong
        if phantom.is_fail(resp_status):
            return action_result.get_status()

        if not response:
            return action_result.set_status(phantom.APP_SUCCESS, consts.TRUSTAR_REASON_FOR_REPORT_UNAVAILABILITY)

        # Update summary data
        summary_data["total_correlated_reports"] = len(response)

        for report_id in response:
            action_result.add_data({"report_id": report_id})

        return action_result.set_status(phantom.APP_SUCCESS)

    def _hunt_bitcoin_address(self, param):
        """ Get list of all TruSTAR incident report IDs that correlate with the provided
         Bitcoin Address.

        :param param: dictionary on input parameters
        :return: status success/failure
        """

        action_result = self.add_action_result(ActionResult(dict(param)))
        summary_data = action_result.update_summary({})

        # Get mandatory parameters
        bitcoin_address = param[consts.TRUSTAR_HUNT_BITCOIN_ADDRESS_PARAM]

        # Get correlated reports
        resp_status, response = self._hunt_correlated_reports(action_result, bitcoin_address)

        # Something went wrong
        if phantom.is_fail(resp_status):
            return action_result.get_status()

        if not response:
            return action_result.set_status(phantom.APP_SUCCESS, consts.TRUSTAR_REASON_FOR_REPORT_UNAVAILABILITY)

        # Update summary data
        summary_data["total_correlated_reports"] = len(response)

        for report_id in response:
            action_result.add_data({"report_id": report_id})

        return action_result.set_status(phantom.APP_SUCCESS)

    def _list_emails(self, param):
        """ Return a list of emails submitted to TruSTAR's phishing triage

        :param param: dictionary of input parameters
        :return: status success/failure
        """

        action_result = self.add_action_result(ActionResult(dict(param)))

        # Optional parameters
        start_time = param.get("start_time")
        end_time = param.get("end_time")
        pes = param.get("priority_event_score")
        status = param.get("status")
        enclave_ids = param.get("enclave_ids")

        # Build request body
        body = {}

        if start_time:
            try:
                body['from'] = int(parser.parse(start_time).timestamp()) * 1000
            except ValueError as e:
                return action_result.set_status(phantom.APP_ERROR, consts.TRUSTAR_ERR_TIME_PARSE.format(value_error=e))

        if end_time:
            try:
                body['to'] = int(parser.parse(end_time).timestamp()) * 1000
            except ValueError as e:
                return action_result.set_status(phantom.APP_ERROR, consts.TRUSTAR_ERR_TIME_PARSE.format(value_error=e))

        if pes:
            try:
                pes_list = [int(x) for x in pes.split(',')]
                priority_event_scores = [-1, 0, 1, 2, 3]
                if not all(x in priority_event_scores for x in pes_list):
                    raise ValueError
            except ValueError:
                return action_result.set_status(phantom.APP_ERROR, consts.TRUSTAR_ERR_PRIORITY_EVENT_SCORES)
            body['priorityEventScore'] = pes_list

        if status:
            try:
                status_list = [x.strip() for x in status.split(',')]
                if not all(x in consts.TRUSTAR_STATUSES for x in status_list):
                    raise ValueError
            except ValueError:
                return action_result.set_status(phantom.APP_ERROR, consts.TRUSTAR_ERR_STATUSES)
            body['status'] = status_list

        if enclave_ids:
            body['enclaveIds'] = [x.strip() for x in enclave_ids.split(',')]

        ret_val, response = self._paginate(action_result, consts.TRUSTAR_PHISHING_SUBMISSIONS_ENDPOINT, body, 'emails_found')

        if phantom.is_fail(ret_val):
            return action_result.get_status()

        for email in response:
            action_result.add_data(email)

        return action_result.set_status(phantom.APP_SUCCESS)

    def _indicator_reputation(self, param):
        """ Get enriched information of indictors

        :param param: dictionary of input parameters
        :return: status success/failure
        """
        action_result = self.add_action_result(ActionResult(dict(param)))

        enclave_ids = param.get("enclave_ids", self._config_enclave_ids)
        indicator_types = param.get("indicator_types")
        query_term = param["indicator_value"]
        limit = param.get("limit")
        if limit is None:
            limit = 10000

        # for the time range, use the epoch times from one year ago to now
        current_time = datetime.datetime.now()
        to_time = int(current_time.timestamp() * 1000)
        delta = datetime.timedelta(days=365)
        from_time = current_time - delta
        from_time = int(from_time.timestamp() * 1000)

        body = {
            "queryTerm": query_term,
            "from": from_time,
            "to": to_time
        }

        if indicator_types:
            indicator_types = [x.strip() for x in indicator_types.split(',')]
            indicator_types = list(filter(None, indicator_types))
            body["types"] = indicator_types

        if enclave_ids:
            enclave_ids = [x.strip() for x in enclave_ids.split(',')]
            enclave_ids = list(filter(None, enclave_ids))
            body["enclaveGuids"] = enclave_ids

        ret_val, response = self._paginate(action_result, consts.TRUSTAR_ENRICH_INDICATOR_ENDPOINT, body,
            'indicators_found', limit, page_size=consts.TRUSTAR_PAGE_SIZE_API_2)

        if phantom.is_fail(ret_val):
            return action_result.get_status()

        for indicator in response:
            action_result.add_data(indicator)

        return action_result.set_status(phantom.APP_SUCCESS)

    def _get_indicator_metadata(self, param):
        """ Get the metadata associated with the indicator

        :param param: dictionary of input parameters
        :return: status success/failure
        """
        action_result = self.add_action_result(ActionResult(dict(param)))
        summary_data = action_result.update_summary({})

        indicator_type = param.get("indicator_types")
        values = param["indicator_values"]
        enclave_ids = param.get("enclave_ids", self._config_enclave_ids)

        values = [x.strip() for x in values.split(',')]
        values = list(filter(None, values))

        indicator_list = list()
        params = {}

        if indicator_type:
            indicator_type = [x.strip() for x in indicator_type.split(',')]
            indicator_type = list(filter(None, indicator_type))

            if len(indicator_type) != len(values):
                return action_result.set_status(phantom.APP_ERROR, "Length of 'indicator type' and 'indicator value' parameter should be same. \
                    {}".format(consts.TRUSTAR_LESS_INDICATOR_TYPE if len(indicator_type) < len(values) else consts.TRUSTAR_LESS_VALUE))

            for index, _ in enumerate(values):
                indicator_dict = dict()
                indicator_dict["indicatorType"] = indicator_type[index]
                indicator_dict["value"] = values[index]

                indicator_list.append(indicator_dict)

        else:
            for value in values:
                indicator_list.append({"value": value})

        if enclave_ids:
            enclave_ids = [x.strip() for x in enclave_ids.split(',')]
            enclave_ids = list(filter(None, enclave_ids))
            enclave_ids = ",".join(enclave_ids)
            params = {"enclaveIds": enclave_ids}

        resp_status, response = self._make_rest_call_helper(
            consts.TRUSTAR_INDICATORS_METADATA_ENDPOINT, action_result, params=params, json=indicator_list, method="post")

        if phantom.is_fail(resp_status):
            return action_result.get_status()

        summary_data["indicator_count"] = len(response)

        if not response:
            return action_result.set_status(phantom.APP_SUCCESS, "No indicator found for the provided inputs")

        for indicator_metadata in response:
            action_result.add_data(indicator_metadata)

        return action_result.set_status(phantom.APP_SUCCESS)

    def _get_indicator_summary(self, param):
        """ Get the structured summaries about indicators

        :param param: dictionary of input parameters
        :return: status success/failure
        """
        action_result = self.add_action_result(ActionResult(dict(param)))
        summary_data = action_result.update_summary({})

        values = param["indicator_values"]
        enclave_ids = param.get("enclave_ids", self._config_enclave_ids)
        params = {}

        values = [x.strip() for x in values.split(',')]
        values = list(filter(None, values))

        if enclave_ids:
            enclave_ids = [x.strip() for x in enclave_ids.split(',')]
            enclave_ids = list(filter(None, enclave_ids))
            enclave_ids = ",".join(enclave_ids)
            params = {"enclaveIds": enclave_ids}

        ret_val, indicator_summaries = self._paginate_without_cursor(action_result, consts.TRUSTAR_INDICATORS_SUMMARY_ENDPOINT,
            body=values, params=params)

        if phantom.is_fail(ret_val):
            return action_result.get_status()

        summary_data["indicator_summaries"] = len(indicator_summaries)

        if not indicator_summaries:
            return action_result.set_status(phantom.APP_SUCCESS, "No indicator found for the provided inputs")

        for indicator_summary in indicator_summaries:
            action_result.add_data(indicator_summary)

        return action_result.set_status(phantom.APP_SUCCESS)

    def _list_indicators(self, param):
        """ Return a list of indicators extracted from TruSTAR's phishing triage submissions

        :param param: dictionary of input parameters
        :return: status success/failure
        """

        action_result = self.add_action_result(ActionResult(dict(param)))

        # Optional parameters
        start_time = param.get("start_time")
        end_time = param.get("end_time")
        pes = param.get("priority_event_score")
        nis = param.get("indicator_score")
        status = param.get("status")
        enclave_ids = param.get("enclave_ids")

        # Build request body
        body = {}

        if start_time:
            try:
                body['from'] = int(parser.parse(start_time).timestamp()) * 1000
            except ValueError as e:
                return action_result.set_status(phantom.APP_ERROR, consts.TRUSTAR_ERR_TIME_PARSE.format(value_error=e))

        if end_time:
            try:
                body['to'] = int(parser.parse(end_time).timestamp()) * 1000
            except ValueError as e:
                return action_result.set_status(phantom.APP_ERROR, consts.TRUSTAR_ERR_TIME_PARSE.format(value_error=e))

        if pes:
            try:
                pes_list = [int(x) for x in pes.split(',')]
                priority_event_scores = [-1, 0, 1, 2, 3]
                if not all(x in priority_event_scores for x in pes_list):
                    raise ValueError
            except ValueError:
                return action_result.set_status(phantom.APP_ERROR, consts.TRUSTAR_ERR_PRIORITY_EVENT_SCORES)
            body['priorityEventScore'] = pes_list

        if nis:
            try:
                nis_list = [int(x) for x in nis.split(',')]
            except ValueError:
                return action_result.set_status(phantom.APP_ERROR, consts.TRUSTAR_ERR_PRIORITY_EVENT_SCORES)
            body['normalizedIndicatorScore'] = nis_list

        if status:
            status_list = [x.strip() for x in status.split(',')]
            if not all(x in consts.TRUSTAR_STATUSES for x in status_list):
                return action_result.set_status(phantom.APP_ERROR, consts.TRUSTAR_ERR_STATUSES)
            body['status'] = status_list

        if enclave_ids:
            body['enclaveIds'] = [x.strip() for x in enclave_ids.split(',')]

        ret_val, response = self._paginate(action_result, consts.TRUSTAR_PHISHING_INDICATORS_ENDPOINT, body, 'indicators_found')

        if phantom.is_fail(ret_val):
            return action_result.get_status()

        for indicator in response:
            action_result.add_data(indicator)

        return action_result.set_status(phantom.APP_SUCCESS)

    def _parse_entities(self, param):
        """ Find all of the entity terms that can be found from applying extraction rules on a chunk of text

        :param param: dictionary of input parameters
        :return: status success/failure
        """
        action_result = self.add_action_result(ActionResult(dict(param)))
        summary_data = action_result.update_summary({})

        payload = UnicodeDammit(param["payload"]).unicode_markup.encode("utf-8")

        resp_status, response = self._make_rest_call_helper(consts.TRUSTAR_PARSE_ENTITIES_ENDPOINT, action_result, data=payload, method="post")

        if phantom.is_fail(resp_status):
            return action_result.get_status()

        summary_data["entity_count"] = len(response)

        if not response:
            return action_result.set_status(phantom.APP_SUCCESS, "No entities found")

        for entity in response:
            action_result.add_data(entity)

        return action_result.set_status(phantom.APP_SUCCESS)

    def _list_observable_types(self, param):
        """ Get all valid observable types

        :param param: dictionary of input parameters
        :return: status success/failure
        """
        self.debug_print("_list_observable_types function started")
        action_result = self.add_action_result(ActionResult(dict(param)))
        summary_data = action_result.update_summary({})

        self.debug_print("Adding observable types to action_result")
        for observable_type in consts.TRUSTAR_OBSERVABLE_TYPES:
            type = dict()
            type["observable_type"] = observable_type
            action_result.add_data(type)

        summary_data["observable_type_count"] = len(consts.TRUSTAR_OBSERVABLE_TYPES)
<<<<<<< HEAD
        self.debug_print("Found {} observable types".format(summary_data["observable_type_count"]))
=======
        self.debug_print("Observable type count is {}".format(summary_data["observable_type_count"]))
>>>>>>> 6db226e3

        return action_result.set_status(phantom.APP_SUCCESS)

    def _triage_email(self, param):
        """ Change the status of a TruSTAR phishing triage submission

        :param param: dictionary of input parameters
        :return: status success/failure
        """

        action_result = self.add_action_result(ActionResult(dict(param)))

        # Required parameters
        email = param["submission_id"]
        status = param["status"]

        # Set up request body
        params = {"status": status}

        # Make REST call
        resp_status, response = self._make_rest_call_helper(consts.TRUSTAR_TRIAGE_SUBMISSION_ENDPOINT.format(submission_id=email),
                action_result, params=params, method="post")

        # Something went wrong
        if phantom.is_fail(resp_status):
            return action_result.get_status()

        return action_result.set_status(phantom.APP_SUCCESS, "Email successfully triaged")

    def _get_report(self, param):
        """ Return the raw report data, extracted indicators and other metadata for a TruSTAR report
         given its report id.

        :param param: dictionary of input parameters
        :return: status success/failure
        """

        action_result = self.add_action_result(ActionResult(dict(param)))
        summary_data = action_result.update_summary({})

        # Mandatory parameters
        report_id = param[consts.TRUSTAR_JSON_REPORT_ID]

        # Optional parameters
        id_type = param.get(consts.TRUSTAR_JSON_REPORT_ID_TYPE, 'internal')

        # Request parameters
        query_param = {'idType': id_type}

        # Make REST call
        resp_status, response = self._make_rest_call_helper(consts.TRUSTAR_GET_REPORT_ENDPOINT.format(report_id=report_id),
                                                     action_result, params=query_param, method="get")

        # Something went wrong
        if phantom.is_fail(resp_status):
            return action_result.get_status()

        # Overriding response
        for indicator in response.get('indicators', []):
            indicator[indicator['indicatorType']] = indicator['value']
            del indicator['indicatorType']
            del indicator['value']

        # Adding REST response to action_result.data
        action_result.add_data(response)

        summary_data['extracted_indicators_count'] = len(response.get('indicators', []))

        return action_result.set_status(phantom.APP_SUCCESS)

    def _copy_report(self, param):
        """ Copy a report to a different enclave

        :param param: dictionary of input parameters
        :return: status success/failure
        """

        action_result = self.add_action_result(ActionResult(dict(param)))
        summary_data = action_result.update_summary({})

        # Mandatory parameters
        report_id = param[consts.TRUSTAR_JSON_REPORT_ID]
        dest_enclave_id = param[consts.TRUSTAR_JSON_DEST_ENCLAVE]

        # Request parameters
        query_param = {'destEnclaveId': dest_enclave_id}

        # Make REST call
        resp_status, response = self._make_rest_call_helper(consts.TRUSTAR_COPY_REPORT_ENDPOINT.format(report_id=report_id),
                                                     action_result, params=query_param, method="post")

        # Something went wrong
        if phantom.is_fail(resp_status):
            return action_result.get_status()

        # Adding REST response to action_result.data
        action_result.add_data(response)

        summary_data['new_report_id'] = response['id']

        return action_result.set_status(phantom.APP_SUCCESS)

    def _move_report(self, param):
        """ Move a report to a different enclave

        :param param: dictionary of input parameters
        :return: status success/failure
        """

        action_result = self.add_action_result(ActionResult(dict(param)))
        summary_data = action_result.update_summary({})

        # Mandatory parameters
        report_id = param[consts.TRUSTAR_JSON_REPORT_ID]
        dest_enclave_id = param[consts.TRUSTAR_JSON_DEST_ENCLAVE]

        # Request parameters
        query_param = {'destEnclaveId': dest_enclave_id}

        # Make REST call
        resp_status, response = self._make_rest_call_helper(consts.TRUSTAR_MOVE_REPORT_ENDPOINT.format(report_id=report_id),
                                                     action_result, params=query_param, method="post")

        # Something went wrong
        if phantom.is_fail(resp_status):
            return action_result.get_status()

        # Adding REST response to action_result.data
        action_result.add_data(response)

        summary_data['new_report_id'] = response['id']

        return action_result.set_status(phantom.APP_SUCCESS)

    def _normalize_timestamp(self, date_time):
        """ Attempt to convert a string timestamp in to a TruSTAR compatible format for submission.

        :param date_time: string/datetime object containing date, time, and ideally timezone
        examples of supported timestamp formats: "2017-02-23T23:01:54", "2017-02-23T23:01:54+0000"
        :return: datetime in ISO 8601 format
        """

        datetime_dt = datetime.datetime.now()

        try:
            if isinstance(date_time, str):
                datetime_dt = parser.parse(date_time)
            elif isinstance(date_time, datetime.datetime):
                datetime_dt = date_time

        except Exception as e:
            self.debug_print(consts.TRUSTAR_EXCEPTION_OCCURRED, e)
            return None

        # If timestamp is timezone naive, add timezone
        if not datetime_dt.tzinfo:
            # Add system timezone
            timezone = tz.tzlocal()
            datetime_dt.replace(tzinfo=timezone)
            # Convert to UTC
            datetime_dt = datetime_dt.astimezone(tz.tzutc())

        # Converts datetime to ISO8601
        return datetime_dt.isoformat()

    def _delete_report(self, param):
        """ Delete a TruSTAR report

        :param param: dictionary of input parameters
        :return: status success/failure
        """

        action_result = self.add_action_result(ActionResult(dict(param)))

        # Mandatory parameters
        report_id = param[consts.TRUSTAR_JSON_REPORT_ID]

        # Optional parameters
        id_type = param.get(consts.TRUSTAR_JSON_REPORT_ID_TYPE, 'internal')

        # Request parameters
        query_param = {'idType': id_type}

        # Make REST call
        resp_status, response = self._make_rest_call_helper(consts.TRUSTAR_GET_REPORT_ENDPOINT.format(report_id=report_id),
                                                     action_result, params=query_param, method="delete")

        # Something went wrong
        if phantom.is_fail(resp_status):
            return action_result.get_status()

        return action_result.set_status(phantom.APP_SUCCESS, "Successfully deleted report")

    def _submit_report(self, param):
        """ Submit a report to community or enclaves and returns its TruSTAR report ID and
         extracted indicators from the report.

        :param param: dictionary of input parameters
        :return: status success/failure
        """

        action_result = self.add_action_result(ActionResult(dict(param)))
        summary_data = action_result.update_summary({})

        # Mandatory parameters
        report_title = param[consts.TRUSTAR_JSON_REPORT_TITLE]
        report_body = param[consts.TRUSTAR_JSON_REPORT_BODY]
        distribution_type = param[consts.TRUSTAR_JSON_DISTRIBUTION_TYPE]

        # Optional parameters
        enclave_ids = param.get(consts.TRUSTAR_JSON_ENCLAVE_IDS)
        time_discovered = param.get(consts.TRUSTAR_JSON_TIME_DISCOVERED)
        external_tracking_id = param.get(consts.TRUSTAR_JSON_TRACKING_ID)
        external_url = param.get(consts.TRUSTAR_JSON_EXTERNAL_URL)

        # Normalize timestamp
        report_time_began = self._normalize_timestamp(time_discovered)
        if not report_time_began:
            return action_result.set_status(phantom.APP_ERROR, consts.TRUSTAR_ERR_TIME_FORMAT)

        # Prepare request data
        submit_report_payload = {
            "title": report_title,
            "reportBody": report_body,
            "distributionType": distribution_type,
            "timeBegan": report_time_began
        }

        # Update request data only if enclave_ids are provided
        if distribution_type == 'ENCLAVE':

            # If there are no given enclave IDs
            if not (enclave_ids or self._config_enclave_ids):
                return action_result.set_status(phantom.APP_ERROR, consts.TRUSTAR_ERR_MISSING_ENCLAVE_ID)

            enclave_id_list = []

            if enclave_ids:
                # Strip out any commas
                enclave_ids = enclave_ids.strip(',')
                # Strip out white spaces from enclave_ids provided in action parameters
                enclave_id_list = enclave_ids.split(',')
                enclave_id_list = list(filter(lambda x: x.strip(), [enclave_id.strip() for enclave_id in enclave_id_list]))

            config_enclave_id_list = []

            if self._config_enclave_ids:
                # Strip out any commas
                self._config_enclave_ids = self._config_enclave_ids.strip(',')
                # Strip out white spaces from enclave_ids provided in asset configuration
                config_enclave_id_list = self._config_enclave_ids.split(',')
                config_enclave_id_list = list(filter(lambda x: x.strip(),
                    [config_enclave_id.strip() for config_enclave_id in config_enclave_id_list]))

            # Return error if any of the enclave_id provided in action parameters is not configured in asset
            if set(enclave_id_list) - set(config_enclave_id_list):
                return action_result.set_status(phantom.APP_ERROR, consts.TRUSTAR_UNKNOWN_ENCLAVE_ID)

            if not enclave_id_list:
                enclave_id_list = config_enclave_id_list

            # Update request data
            submit_report_payload["enclaveIds"] = enclave_id_list

        if external_tracking_id:
            submit_report_payload["externalTrackingId"] = external_tracking_id
        if external_url:
            submit_report_payload["externalUrl"] = external_url

        # Make REST call
        resp_status, response = self._make_rest_call_helper(consts.TRUSTAR_SUBMIT_REPORT_ENDPOINT, action_result,
            json=submit_report_payload, method="post")

        # Something went wrong
        if phantom.is_fail(resp_status):
            return action_result.get_status()

        if not re.findall('^[0-9a-f]{8}-[0-9a-f]{4}-4[0-9a-f]{3}-[89ab][0-9a-f]{3}-[0-9a-f]{12}$', response):
            return action_result.set_status(phantom.APP_ERROR, consts.TRUSTAR_BAD_REPORT_ID.format(response=response))

        action_result.add_data({'reportId': response})
        summary_data['new_report_id'] = response

        return action_result.set_status(phantom.APP_SUCCESS)

    def _update_report(self, param):
        """ Grab a report from TruSTAR and update the fields with the
            parameters sent to the action.

        :param param: dictionary of input parameters
        :return: status success/failure
        """

        action_result = self.add_action_result(ActionResult(dict(param)))

        # Mandatory parameters
        report_id = param[consts.TRUSTAR_JSON_REPORT_ID]

        # Optional parameters
        id_type = param.get(consts.TRUSTAR_JSON_REPORT_ID_TYPE, 'internal')
        report_title = param.get(consts.TRUSTAR_JSON_REPORT_TITLE)
        report_body = param.get(consts.TRUSTAR_JSON_REPORT_BODY)
        enclave_ids = param.get(consts.TRUSTAR_JSON_ENCLAVE_IDS)
        time_discovered = param.get(consts.TRUSTAR_JSON_TIME_DISCOVERED)
        external_tracking_id = param.get(consts.TRUSTAR_JSON_TRACKING_ID)
        external_url = param.get(consts.TRUSTAR_JSON_EXTERNAL_URL)

        # Request parameters
        query_param = {'idType': id_type}

        # Make REST call
        resp_status, response = self._make_rest_call_helper(consts.TRUSTAR_GET_REPORT_ENDPOINT.format(report_id=report_id),
                                                     action_result, params=query_param, method="get")

        # Something went wrong
        if phantom.is_fail(resp_status):
            return action_result.get_status()

        payload = {}

        # If title needs to be updated
        if report_title:
            payload['title'] = report_title
        else:
            payload['title'] = response['title']

        # If body needs to be updated
        if report_body:
            payload['reportBody'] = report_body
        else:
            payload['reportBody'] = response['reportBody']

        # If external URL needs to be updated
        if external_url:
            payload['externalUrl'] = external_url
        elif 'externalUrl' in response:
            payload['externalUrl'] = response['externalUrl']

        # If external tracking ID needs to be updated
        if external_tracking_id:
            payload['externalTrackingId'] = external_tracking_id
        elif 'externalTrackingId' in response:
            payload['externalTrackingId'] = response['externalTrackingId']

        # If time began needs to be updated
        if time_discovered:
            # Normalize timestamp
            report_time_began = self._normalize_timestamp(time_discovered)
            if not report_time_began:
                return action_result.set_status(phantom.APP_ERROR, consts.TRUSTAR_ERR_TIME_FORMAT)
            payload['timeBegan'] = time_discovered
        else:
            payload['timeBegan'] = response['timeBegan']

        # Update request data only if enclave_ids are provided
        if enclave_ids:

            # If there are no given enclave IDs
            if not (enclave_ids or self._config_enclave_ids):
                return action_result.set_status(phantom.APP_ERROR, consts.TRUSTAR_ERR_MISSING_ENCLAVE_ID)

            enclave_id_list = []

            if enclave_ids:
                # Strip out any commas
                enclave_ids = enclave_ids.strip(',')
                # Strip out white spaces from enclave_ids provided in action parameters
                enclave_id_list = enclave_ids.split(',')
                enclave_id_list = list(filter(lambda x: x.strip(), [enclave_id.strip() for enclave_id in enclave_id_list]))

            config_enclave_id_list = []

            if self._config_enclave_ids:
                # Strip out any commas
                self._config_enclave_ids = self._config_enclave_ids.strip(',')
                # Strip out white spaces from enclave_ids provided in asset configuration
                config_enclave_id_list = self._config_enclave_ids.split(',')
                config_enclave_id_list = list(filter(lambda x: x.strip(),
                    [config_enclave_id.strip() for config_enclave_id in config_enclave_id_list]))

            # Return error if any of the enclave_id provided in action parameters is not configured in asset
            if set(enclave_id_list) - set(config_enclave_id_list):
                return action_result.set_status(phantom.APP_ERROR, consts.TRUSTAR_UNKNOWN_ENCLAVE_ID)

            if not enclave_id_list:
                enclave_id_list = config_enclave_id_list

            # Update request data
            payload["enclaveIds"] = enclave_id_list

        else:
            payload["enclaveIds"] = response["enclaveIds"]

        # Make REST call
        resp_status, response = self._make_rest_call_helper(consts.TRUSTAR_UPDATE_REPORT_ENDPOINT.format(
            report_id=report_id), action_result, json=payload, method="put")

        # Something went wrong
        if phantom.is_fail(resp_status):
            return action_result.get_status()

        return action_result.set_status(phantom.APP_SUCCESS, "Successfully updated report")

    def _safelist_ioc(self, param):
        """ Add the provided IOC to the TruSTAR whitelist.

        :param param: dictionary on input parameters
        :return: status success/failure
        """

        action_result = self.add_action_result(ActionResult(dict(param)))
        summary_data = action_result.update_summary({})

        # Get mandatory parameters
        ioc = param[consts.TRUSTAR_HUNT_IOC_PARAM]

        body = ioc.split(',')

        # Make REST call
        resp_status, response = self._make_rest_call_helper(consts.TRUSTAR_WHITELIST_ENDPOINT, action_result, json=body, method="post")

        # Something went wrong
        if phantom.is_fail(resp_status):
            return action_result.get_status()

        if not response:
            return action_result.set_status(phantom.APP_SUCCESS, consts.TRUSTAR_REASON_FOR_REPORT_UNAVAILABILITY)

        # Update summary data
        summary_data["num_whitelisted_iocs"] = len(response)

        for ioc in response:
            action_result.add_data(ioc)

        return action_result.set_status(phantom.APP_SUCCESS)

    def _unsafelist_ioc(self, param):
        """ Remove the provided IOC from the TruSTAR whitelist.

        :param param: dictionary on input parameters
        :return: status success/failure
        """

        action_result = self.add_action_result(ActionResult(dict(param)))

        # Get mandatory parameters
        ioc = param[consts.TRUSTAR_HUNT_IOC_PARAM]
        ioc_type = param[consts.TRUSTAR_IOC_TYPE_PARAM]

        params = {"indicatorType": ioc_type, "value": ioc}

        # Make REST call
        resp_status, response = self._make_rest_call_helper(consts.TRUSTAR_WHITELIST_ENDPOINT, action_result, params=params, method="delete")

        # Something went wrong
        if phantom.is_fail(resp_status):
            return action_result.get_status()

        return action_result.set_status(phantom.APP_SUCCESS, "IOC successfully remove from whitelist")

    def _list_enclaves(self, param):
        """ List all the enclaves in TruSTAR

        :param param: dictionary on input parameters
        :return: status success/failure
        """

        action_result = self.add_action_result(ActionResult(dict(param)))
        summary_data = action_result.update_summary({})

        # Make REST call
        resp_status, response = self._make_rest_call_helper(consts.TRUSTAR_ENCLAVES_ENDPOINT, action_result)

        # Something went wrong
        if phantom.is_fail(resp_status):
            return action_result.get_status()

        if not response:
            return action_result.set_status(phantom.APP_SUCCESS, consts.TRUSTAR_REASON_FOR_REPORT_UNAVAILABILITY)

        # Update summary data
        summary_data["num_enclaves"] = len(response)

        for enclave in response:
            action_result.add_data(enclave)

        return action_result.set_status(phantom.APP_SUCCESS)

    def finalize(self):
        """ This function gets called once all the param dictionary elements are looped over and no more handle_action
        calls are left to be made. It gives the AppConnector a chance to loop through all the results that were
        accumulated by multiple handle_action function calls and create any summary if required. Another usage is
        cleanup, disconnect from remote devices etc.
        """

        # Save current state of the app
        self.save_state(self._app_state)

        return phantom.APP_SUCCESS

    def handle_action(self, param):
        """ This function gets current action identifier and calls member function of its own to handle the action.

        :param param: dictionary which contains information about the actions to be executed
        :return: status success/failure
        """

        # Dictionary mapping each action with its corresponding actions
        action_mapping = {
            'test_asset_connectivity': self._test_asset_connectivity,
            'hunt_ioc': self._hunt_ioc,
            'hunt_ip': self._hunt_ip,
            'hunt_url': self._hunt_url,
            'hunt_email': self._hunt_email,
            'hunt_file': self._hunt_file,
            'hunt_cve': self._hunt_cve,
            'hunt_malware': self._hunt_malware,
            'hunt_registry_key': self._hunt_registry_key,
            'hunt_bitcoin_address': self._hunt_bitcoin_address,
            'get_report': self._get_report,
            'copy_report': self._copy_report,
            'move_report': self._move_report,
            'delete_report': self._delete_report,
            'submit_report': self._submit_report,
            'update_report': self._update_report,
            'safelist_ioc': self._safelist_ioc,
            'unsafelist_ioc': self._unsafelist_ioc,
            'list_enclaves': self._list_enclaves,
            'list_emails': self._list_emails,
            'list_indicators': self._list_indicators,
            'indicator_reputation': self._indicator_reputation,
            'get_indicator_metadata': self._get_indicator_metadata,
            'get_indicator_summary': self._get_indicator_summary,
            'parse_entities': self._parse_entities,
            'list_observable_types': self._list_observable_types,
            'triage_email': self._triage_email,

        }

        action = self.get_action_identifier()

        try:
            run_action = action_mapping[action]
        except Exception:
            raise ValueError("action {action} is not supported".format(action=action))

        return run_action(param)


if __name__ == '__main__':

    import argparse

    import pudb
    pudb.set_trace()

    argparser = argparse.ArgumentParser()

    argparser.add_argument('input_test_json', help='Input Test JSON file')
    argparser.add_argument('-u', '--username', help='username', required=False)
    argparser.add_argument('-p', '--password', help='password', required=False)
    argparser.add_argument('-v', '--verify', action='store_true', help='verify', required=False, default=False)

    args = argparser.parse_args()
    verify = args.verify
    session_id = None

    if args.username and args.password:
        login_url = "{}login".format(BaseConnector._get_phantom_base_url())
        try:
            print("Accessing the Login page")
            r = requests.get(login_url, verify=verify, timeout=consts.TRUSTAR_DEFAULT_TIMEOUT)
            csrftoken = r.cookies['csrftoken']
            data = {'username': args.username, 'password': args.password, 'csrfmiddlewaretoken': csrftoken}
            headers = {'Cookie': 'csrftoken={0}'.format(csrftoken), 'Referer': login_url}

            print("Logging into Platform to get the session id")
            r2 = requests.post(login_url, verify=verify, data=data, headers=headers, timeout=consts.TRUSTAR_DEFAULT_TIMEOUT)
            session_id = r2.cookies['sessionid']

        except Exception as e:
            print(("Unable to get session id from the platform. Error: {0}".format(str(e))))
            sys.exit(1)

    if len(sys.argv) < 2:
        print("No test json specified as input")
        sys.exit(0)

    with open(args.input_test_json) as f:
        in_json = f.read()
        in_json = json.loads(in_json)
        print(json.dumps(in_json, indent=4))

        connector = TrustarConnector()
        connector.print_progress_message = True

        if session_id is not None:
            in_json['user_session_token'] = session_id

        ret_val = connector._handle_action(json.dumps(in_json), None)
        print(json.dumps(json.loads(ret_val), indent=4))

    sys.exit(0)<|MERGE_RESOLUTION|>--- conflicted
+++ resolved
@@ -1147,11 +1147,7 @@
             action_result.add_data(type)
 
         summary_data["observable_type_count"] = len(consts.TRUSTAR_OBSERVABLE_TYPES)
-<<<<<<< HEAD
-        self.debug_print("Found {} observable types".format(summary_data["observable_type_count"]))
-=======
         self.debug_print("Observable type count is {}".format(summary_data["observable_type_count"]))
->>>>>>> 6db226e3
 
         return action_result.set_status(phantom.APP_SUCCESS)
 
