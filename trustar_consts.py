# File: trustar_consts.py
# Copyright (c) 2017-2021 Splunk Inc.
#
<<<<<<< HEAD
# Copyright (c) Phantom Cyber Corporation, 2017-2018
#
# This unpublished material is proprietary to Phantom Cyber.
# All rights reserved. The methods and
# techniques described herein are considered trade secrets
# and/or confidential. Reproduction or distribution, in whole
# or in part, is forbidden except by express written permission
# of Phantom Cyber Corporation.
#
# --
=======
# SPLUNK CONFIDENTIAL - Use or disclosure of this material in whole or in part
# without a valid written license from Splunk Inc. is PROHIBITED.
>>>>>>> 2a524f91

TRUSTAR_CONFIG_URL = "url"
TRUSTAR_CONFIG_ENCLAVE_IDS = "config_enclave_ids"
TRUSTAR_CONFIG_CLIENT_ID = "client_id"
TRUSTAR_CONFIG_CLIENT_SECRET = "client_secret"
TRUSTAR_REST_RESP_SUCCESS = 200
TRUSTAR_REST_RESP_BAD_REQUEST = 400
TRUSTAR_REST_RESP_BAD_REQUEST_MSG = "Bad Request"
TRUSTAR_REST_RESP_UNAUTHORIZED = 401
TRUSTAR_REST_RESP_UNAUTHORIZED_MSG = "Unauthorized"
TRUSTAR_REST_RESP_RESOURCE_NOT_FOUND = 404
TRUSTAR_REST_RESP_RESOURCE_NOT_FOUND_MSG = "Not Found"
TRUSTAR_REST_RESP_TOO_LONG = 413
TRUSTAR_REST_RESP_TOO_LONG_MSG = "Request body too large"
TRUSTAR_REST_RESP_INTERNAL_SERVER_ERROR = 500
TRUSTAR_REST_RESP_INTERNAL_SERVER_ERROR_MSG = "Internal Server Error"
TRUSTAR_REST_RESP_GATEWAY_TIMEOUT = 504
TRUSTAR_REST_RESP_GATEWAY_TIMEOUT_MSG = "Gateway Timeout"
TRUSTAR_ERR_API_UNSUPPORTED_METHOD = "Unsupported method {method}"
TRUSTAR_EXCEPTION_OCCURRED = "Exception occurred"
TRUSTAR_ERR_SERVER_CONNECTION = "Connection failed"
TRUSTAR_ERR_JSON_PARSE = "Unable to parse the response into a dictionary.\nResponse text - {raw_text}"
TRUSTAR_ERR_FROM_SERVER = "API failed\nStatus code: {status}\nDetail: {detail}"
TRUSTAR_REST_RESP_OTHER_ERROR_MSG = "Error returned"
TRUSTAR_ERR_TIME_FORMAT = "Timestamp format incorrect"
TRUSTAR_ERR_MISSING_ENCLAVE_ID = "Mandatory parameter enclave_ids is missing or no enclave_ids are yet configured"
TRUSTAR_UNKNOWN_ENCLAVE_ID = "Only configured enclave ID(s) should be provided"
TRUSTAR_CONNECTION_TEST_MSG = "Querying endpoint to verify the credentials provided"
TRUSTAR_TEST_CONNECTIVITY_FAIL = "Connectivity test failed"
TRUSTAR_TEST_CONNECTIVITY_PASS = "Connectivity test succeeded"
TRUSTAR_UNEXPECTED_RESPONSE = "Expected response not found: {response}"
TRUSTAR_GENERATE_TOKEN_ENDPOINT = "/oauth/token"
TRUSTAR_TOKEN_GENERATION_ERR = "Error while generating token"
TRUSTAR_JSON_REPORT_ID = "report_id"
TRUSTAR_JSON_REPORT_ID_TYPE = "id_type"
TRUSTAR_JSON_REPORT_TITLE = "report_title"
TRUSTAR_JSON_REPORT_BODY = "report_body"
TRUSTAR_JSON_DISTRIBUTION_TYPE = "distribution_type"
TRUSTAR_JSON_ENCLAVE_IDS = "enclave_ids"
TRUSTAR_JSON_TIME_DISCOVERED = "time_discovered"
TRUSTAR_JSON_TRACKING_ID = "external_tracking_id"
TRUSTAR_JSON_API_VERSION = "api_version"
TRUSTAR_LATEST_IOC_ENDPOINT = "/api/1.2/indicators/latest"
TRUSTAR_GET_REPORT_ENDPOINT = "/api/1.2/report/{report_id}"
TRUSTAR_SUBMIT_REPORT_ENDPOINT = "/api/1.2/report"
TRUSTAR_HUNT_ACTIONS_ENDPOINT = "/api/1.2/reports/correlate"
TRUSTAR_HUNT_IP_PARAM = "ip"
TRUSTAR_HUNT_URL_PARAM = "url"
TRUSTAR_HUNT_FILE_PARAM = "file"
TRUSTAR_HUNT_EMAIL_PARAM = "email"
TRUSTAR_HUNT_CVE_PARAM = "cve_number"
TRUSTAR_HUNT_MALWARE_PARAM = "malware"
TRUSTAR_HUNT_REGISTRY_KEY_PARAM = "registry_key"
TRUSTAR_HUNT_BITCOIN_ADDRESS_PARAM = "bitcoin_address"
TRUSTAR_IP_VALIDATION_FAILED = "Parameter 'ip' failed validation"
TRUSTAR_INGESTION_REQUEST_TIME_ERROR = "Invalid request time encountered"
TRUSTAR_REASON_FOR_REPORT_UNAVAILABILITY = "No correlated reports available. There might be no correlated reports in" \
                                           " TruSTAR for the specified IOC or" \
                                           " the specified IOC value might be less than 4 characters."<|MERGE_RESOLUTION|>--- conflicted
+++ resolved
@@ -1,21 +1,8 @@
 # File: trustar_consts.py
 # Copyright (c) 2017-2021 Splunk Inc.
 #
-<<<<<<< HEAD
-# Copyright (c) Phantom Cyber Corporation, 2017-2018
-#
-# This unpublished material is proprietary to Phantom Cyber.
-# All rights reserved. The methods and
-# techniques described herein are considered trade secrets
-# and/or confidential. Reproduction or distribution, in whole
-# or in part, is forbidden except by express written permission
-# of Phantom Cyber Corporation.
-#
-# --
-=======
 # SPLUNK CONFIDENTIAL - Use or disclosure of this material in whole or in part
 # without a valid written license from Splunk Inc. is PROHIBITED.
->>>>>>> 2a524f91
 
 TRUSTAR_CONFIG_URL = "url"
 TRUSTAR_CONFIG_ENCLAVE_IDS = "config_enclave_ids"
